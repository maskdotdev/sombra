# Sombra CLI Guide

`sombra` is the command-line interface for administering a Sombra database. The binary is provided by the `sombra-cli` crate and exposes operational commands (stats, checkpoint, verify, vacuum) plus CSV import/export tooling.

## Global Options

All subcommands share the following flags (must appear before the subcommand):

| Flag | Description |
| ---- | ----------- |
| `--config <file>` | Optional path to a CLI config file (defaults to `~/.config/sombra/cli.toml` when present). |
| `--database <path>` | Sets the default database path. Can also come from `SOMBRA_DATABASE` or the config file. |
| `--profile <name>` | Loads defaults from the named profile. Can also come from `SOMBRA_PROFILE` or `cli.toml`. |
| `--page-size <bytes>` | Override pager page size when creating a database. |
| `--cache-pages <count>` | Override pager cache size (in pages). |
| `--synchronous {full\|normal\|off}` | Override the pager synchronous mode. |
| `--distinct-neighbors-default` | Sets the default for storage neighbor queries (matches Stage 7/8 behavior). |
| `--format {text\|json}` | Controls output formatting (text by default). |
| `--theme {auto\|dark\|light\|plain}` | Controls ANSI coloring for text output (auto-detects TTYs by default). |
| `--quiet` | Suppresses decorative output/icons; useful when piping logs. |

### Configuration File

The CLI looks for `~/.config/sombra/cli.toml` (or the path supplied by `--config` /
`SOMBRA_CONFIG`). When present it provides defaults shared across all invocations:

```toml
[database]
default = "/Users/me/projects/demo-db/graph.sombra"
```

The `[database].default` entry mirrors the `--database` / `SOMBRA_DATABASE` environment
variable and lets you skip repeating the `<DB>` argument on every command. Additional
sections (pager defaults, profiles, etc.) will be added over time; the CLI ignores
unknown keys so it is safe to stash future-ready settings today.

Profiles live under `[profiles.<name>]` and can override pager/cache/database settings. Example:

```toml
[profiles.dev]
database = "/Users/me/projects/dev-db.sombra"
page_size = 16384            # bytes
cache_pages = 8192
synchronous = "normal"       # full | normal | off
distinct_neighbors_default = true
```

Set `default_profile = "dev"` at the top of the file (or pass `--profile dev`) to apply these
defaults automatically. Per-command flags always override profile values.

### Progress Feedback

Import/export/vacuum/verify/seed operations display an animated spinner plus a completion summary
when stdout is a TTY. Use `--quiet` (or pipe the command) to disable the spinner while keeping the
final success/error lines.

### Shell Completions

Generate completions for your shell with:

```
sombra completions <shell> > /path/to/completions
```

Supported shells include `bash`, `zsh`, `fish`, `powershell`, and `elvish`. Follow your shell’s
standard instructions to source/install the file (e.g., place Bash completions in
`/etc/bash_completion.d/sombra` or `~/.local/share/bash-completion/sombra` and reload your shell).

## Profile Management

Profiles bundle pager/cache/database defaults so you can jump between environments without repeating flags.

List configured profiles (the default is marked):

```
sombra profile list
```

Create or update a profile:

```
sombra profile save dev \
  --database ~/projects/dev-db.sombra \
  --page-size 16384 \
  --cache-pages 8192 \
  --synchronous full \
  --distinct-neighbors-default \
  --set-default
```

Use `--profile dev` (or `SOMBRA_PROFILE=dev`) to run commands with those defaults. Flags provided on
the command line always override the profile values.

## Quickstart Commands

### Init

```
sombra init [DB] [--open-dashboard] [--skip-demo]
```

Creates a new database (if needed), seeds the demo graph, and optionally launches the dashboard
locally. Use `--skip-demo` when you have your own data already; pass `--open-dashboard` to
automatically open the dashboard UI once seeding finishes.

### Doctor

```
sombra doctor [DB] [--verify-level {fast|full}] [--json]
```

Runs `stats` + `verify` and prints a formatted report (or JSON when `--json` is provided). The command
exits with status 2 when verification fails so CI scripts can gate deployments on doctor health.

## Admin Commands

Every admin command accepts an optional `[DB]` positional argument. When omitted, the CLI
falls back to `--database`, the `SOMBRA_DATABASE` environment variable, or the path stored
in `cli.toml`.

```
sombra stats [DB]
```

Prints pager/WAL/storage metadata. Use `--format json` for machine-readable output.

```
<<<<<<< HEAD
sombra mvcc-status <DB>
```

Displays MVCC diagnostics, including version-log usage, the commit-table state,
and currently active readers. Text output summarizes outstanding commits and
slow readers; `--format json` emits the same data for automation.

```
sombra checkpoint <DB> [--mode {force|best-effort}]
=======
sombra checkpoint [DB] [--mode {force|best-effort}]
>>>>>>> d2cfa0aa
```

Forces or attempts a checkpoint against the target database. Reports elapsed time and resulting LSN.

```
<<<<<<< HEAD
sombra vacuum <DB> [--into <PATH> | --replace [--backup <PATH>]] [--analyze]
=======
sombra vacuum [DB] --into <PATH> [--analyze]
>>>>>>> d2cfa0aa
```

Copies the database file to `PATH`, forcing a checkpoint first. When `--replace` is provided the compacted copy is swapped into place automatically (default backup `<DB>.bak`, configurable via `--backup`). When `--analyze` is set the command gathers label-cardinality statistics and emits them in JSON/text output.

```
sombra verify [DB] [--level {fast|full}]
```

Performs structural verification. `fast` validates pager metadata; `full` scans nodes, edges, and adjacency tables (ensuring symmetry, endpoint existence, duplicate detection) and exits with status code 2 when invariants fail.

## CSV Import

```
sombra import [DB] \
  --nodes <FILE> \
  [--node-id-column <col>] \
  [--node-labels <label>|…] \
  [--node-label-column <col>] \
  [--node-props <col1,col2,…>] \
  [--edges <FILE>] \
  [--edge-src-column <col>] \
  [--edge-dst-column <col>] \
  [--edge-type <TYPE> | --edge-type-column <col>] \
  [--edge-props <col1,col2,…>] \
  [--create]
```

* **Nodes file** (required): CSV with an `id` column (default name `id`). Labels can come from `--node-labels` (pipe-separated literal list) and/or `--node-label-column`. Property columns default to “everything except ID/label columns” but you can pass `--node-props` with a comma-separated list.
* **Edges file** (optional): CSV with source/destination columns (`src`/`dst` by default). Edge type can be a constant (`--edge-type`) or read from `--edge-type-column`. You must import nodes first so the importer can map external IDs.
* Values are parsed as bool/int/float/string/null automatically, with optional type overrides via `--node-prop-types col:type` / `--edge-prop-types col:type`. Accepted types: `auto` (default), `string`, `bool`, `int`, `float`, `date`, `datetime`, `bytes`. Date/datetime values accept ISO-8601 strings (`YYYY-MM-DD`, RFC3339 datetimes) or pre-computed epoch days/milliseconds; byte values expect a `0x`-prefixed hex string. Use the overrides to force `string` when you need to disable the built-in heuristics.
* `--disable-indexes` drops existing Stage 7 property indexes before importing so writes can skip index maintenance. Pair it with `--build-indexes` to rebuild every dropped index offline after the load completes (the command enforces this pairing automatically).
* Sample CSV fixtures live under `tests/fixtures/import/` (e.g., `people_nodes.csv`, `follows_edges.csv`) and cover typed columns, dates/datetimes, and byte payloads.
* Import batches are executed through the storage layer (no `MutationSpec` indirection) and a final checkpoint is issued so data is durable immediately.

Example:

```
sombra import graph.sombra \
  --nodes people.csv --node-id-column person_id --node-labels Person \
  --node-props name,age,email \
  --node-prop-types age:int,birth_date:date \
  --edges follows.csv --edge-src-column src --edge-dst-column dst \
  --edge-type FOLLOWS \
  --edge-prop-types weight:float,created_at:datetime \
  --create
```

## CSV Export

```
sombra export [DB] \
  [--nodes <FILE> [--node-props <col1,col2,…>]] \
  [--edges <FILE> [--edge-props <col1,col2,…>]]
```

Exports the requested tables to CSV. Node output always includes `id` + `labels`; edge output includes `src`, `dst`, `type`. Property columns are optional lists via `--node-props` / `--edge-props` (defaults to none to keep files lean). Identifiers match the numeric IDs stored in the engine; labels/types are resolved through the dictionary (fallbacks like `LABEL#123` appear if a name is missing).

Example:

```
sombra export graph.sombra \
  --nodes nodes_out.csv --node-props name,age \
  --edges edges_out.csv --edge-props since,weight
```

## Demo Seeding

```
sombra seed-demo [DB] [--create]
```

Populates the database with a tiny Stage 8 demo graph (three `User` nodes and
`FOLLOWS` edges). Pass `--create` the first time so the CLI can create the file
if it does not exist yet. Once seeded you can immediately run queries such as
`MATCH (a:User)-[:FOLLOWS]->(b:User) RETURN a,b` from the dashboard or bindings.

## JSON Output

All admin commands support `--format json`. Import/export currently emit plain text summaries (JSON payloads land in future revisions); use shell redirection to capture CSV artifacts.<|MERGE_RESOLUTION|>--- conflicted
+++ resolved
@@ -125,8 +125,7 @@
 Prints pager/WAL/storage metadata. Use `--format json` for machine-readable output.
 
 ```
-<<<<<<< HEAD
-sombra mvcc-status <DB>
+sombra mvcc-status [DB]
 ```
 
 Displays MVCC diagnostics, including version-log usage, the commit-table state,
@@ -134,23 +133,16 @@
 slow readers; `--format json` emits the same data for automation.
 
 ```
-sombra checkpoint <DB> [--mode {force|best-effort}]
-=======
 sombra checkpoint [DB] [--mode {force|best-effort}]
->>>>>>> d2cfa0aa
 ```
 
 Forces or attempts a checkpoint against the target database. Reports elapsed time and resulting LSN.
 
 ```
-<<<<<<< HEAD
-sombra vacuum <DB> [--into <PATH> | --replace [--backup <PATH>]] [--analyze]
-=======
 sombra vacuum [DB] --into <PATH> [--analyze]
->>>>>>> d2cfa0aa
-```
-
-Copies the database file to `PATH`, forcing a checkpoint first. When `--replace` is provided the compacted copy is swapped into place automatically (default backup `<DB>.bak`, configurable via `--backup`). When `--analyze` is set the command gathers label-cardinality statistics and emits them in JSON/text output.
+```
+
+Copies the database file to `PATH`, forcing a checkpoint first. When `--analyze` is set the command gathers label-cardinality statistics and emits them in JSON/text output.
 
 ```
 sombra verify [DB] [--level {fast|full}]
