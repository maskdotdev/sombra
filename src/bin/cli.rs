//! Binary entry point for the Sombra administrative CLI.
#![forbid(unsafe_code)]

use std::collections::HashMap;
use std::error::Error;
<<<<<<< HEAD
use std::ffi::OsString;
use std::net::IpAddr;
use std::path::{Path, PathBuf};

use clap::{ArgAction, ArgGroup, Args, Parser, Subcommand, ValueEnum};
=======
use std::io;
use std::net::IpAddr;
use std::path::PathBuf;
use std::time::Duration;

use clap::{ArgAction, ArgGroup, Args, CommandFactory, Parser, Subcommand, ValueEnum};
use clap_complete::Shell as CompletionShell;
>>>>>>> d2cfa0aa
use sombra::{
    admin::{
        checkpoint, mvcc_status, promote_vacuumed_copy, stats, vacuum_into, verify,
        AdminOpenOptions, CheckpointMode, MvccStatusReport, PagerOptions, VacuumOptions,
        VerifyLevel,
    },
    cli::import_export::{
        run_export, run_import, CliError, EdgeImportConfig, ExportConfig, ImportConfig,
        NodeImportConfig, PropertyType,
    },
    dashboard::{self, DashboardOptions as DashboardServeOptions},
    ffi::{self, DatabaseOptions},
    primitives::pager::{Synchronous, MVCC_READER_WARN_THRESHOLD_MS},
};

<<<<<<< HEAD
#[path = "cli/ui.rs"]
mod ui;

=======
#[path = "cli/config.rs"]
mod config;
#[path = "cli/ui.rs"]
mod ui;

use config::{CliConfig, Profile, ProfileUpdate};
>>>>>>> d2cfa0aa
use ui::{Theme as UiTheme, Ui};

#[derive(Parser, Debug)]
#[command(
    name = "sombra",
    version,
    about = "Administrative CLI for the Sombra database",
    disable_help_subcommand = true
)]
struct Cli {
    #[command(flatten)]
    open: OpenArgs,

    #[arg(
        long,
        global = true,
        value_name = "FILE",
        env = "SOMBRA_CONFIG",
        help = "Path to CLI config file (defaults to ~/.config/sombra/cli.toml)"
    )]
    config: Option<PathBuf>,

    #[arg(
        long,
        global = true,
        value_name = "DB",
        env = "SOMBRA_DATABASE",
        help = "Default database path for commands that take a --db argument"
    )]
    database: Option<PathBuf>,

    #[arg(
        long,
        global = true,
        value_name = "PROFILE",
        env = "SOMBRA_PROFILE",
        help = "Profile name to load pager/cache/database defaults from"
    )]
    profile: Option<String>,

    #[arg(
        long,
        global = true,
        value_enum,
        default_value_t = OutputFormat::Text,
        help = "Output format for structured responses"
    )]
    format: OutputFormat,

    #[arg(
        long,
        global = true,
        value_enum,
        default_value_t = ThemeArg::Auto,
        help = "Color theme for text output"
    )]
    theme: ThemeArg,

    #[arg(
        long,
        global = true,
        action = ArgAction::SetTrue,
        help = "Reduce decorative output and color usage"
    )]
    quiet: bool,

    #[command(subcommand)]
    command: Command,
}

#[derive(Args, Debug)]
struct OpenArgs {
    #[arg(
        long,
        help = "Override pager page size (bytes) when creating a database"
    )]
    page_size: Option<u32>,

    #[arg(long, help = "Override pager cache size (pages)")]
    cache_pages: Option<usize>,

    #[arg(long, value_enum, help = "Pager synchronous mode override")]
    synchronous: Option<SynchronousArg>,

    #[arg(
        long,
        help = "Default distinct-neighbors behavior for storage accessors"
    )]
    distinct_neighbors_default: bool,
}

#[derive(Args, Debug)]
struct ImportCmd {
    #[arg(
        value_name = "DB",
        help = "Database path (defaults to --database or config)"
    )]
    db_path: Option<PathBuf>,

    #[arg(
        long,
        value_name = "FILE",
        help = "CSV file containing nodes",
        required = true
    )]
    nodes: PathBuf,

    #[arg(long, value_name = "FILE", help = "CSV file containing edges")]
    edges: Option<PathBuf>,

    #[arg(long, default_value = "id", help = "Node id column name")]
    node_id_column: String,

    #[arg(long, help = "Column containing pipe-separated labels")]
    node_label_column: Option<String>,

    #[arg(long, value_name = "LABEL|LABEL", help = "Constant labels to assign")]
    node_labels: Option<String>,

    #[arg(
        long,
        value_name = "col1,col2",
        help = "Explicit node property columns"
    )]
    node_props: Option<String>,

    #[arg(
        long,
        value_name = "col:type",
        help = "Comma-separated node property type mapping (e.g. birth:date)"
    )]
    node_prop_types: Option<String>,

    #[arg(long, default_value = "src", help = "Edge source column name")]
    edge_src_column: String,

    #[arg(long, default_value = "dst", help = "Edge destination column name")]
    edge_dst_column: String,

    #[arg(
        long,
        help = "Column containing edge types",
        conflicts_with = "edge_type"
    )]
    edge_type_column: Option<String>,

    #[arg(
        long,
        help = "Constant edge type if no column is provided",
        conflicts_with = "edge_type_column"
    )]
    edge_type: Option<String>,

    #[arg(
        long,
        value_name = "col1,col2",
        help = "Explicit edge property columns"
    )]
    edge_props: Option<String>,

    #[arg(
        long,
        value_name = "col:type",
        help = "Comma-separated edge property type mapping"
    )]
    edge_prop_types: Option<String>,

    #[arg(long, help = "Trust edge endpoints after each validated batch")]
    trusted_endpoints: bool,

    #[arg(
        long,
        value_name = "ENTRIES",
        default_value_t = 1024,
        help = "Endpoint existence cache size (0 disables caching)"
    )]
    edge_exists_cache: usize,

    #[arg(long, help = "Create the database if it does not exist")]
    create: bool,

    #[arg(long, help = "Drop existing property indexes before importing")]
    disable_indexes: bool,

    #[arg(
        long,
        help = "Rebuild property indexes after import (implies --disable-indexes)"
    )]
    build_indexes: bool,
}

#[derive(Args, Debug)]
#[command(
    group(
        ArgGroup::new("targets")
            .required(true)
            .multiple(true)
            .args(["nodes", "edges"])
    )
)]
struct ExportCmd {
    #[arg(
        value_name = "DB",
        help = "Database path (defaults to --database or config)"
    )]
    db_path: Option<PathBuf>,

    #[arg(long, value_name = "FILE", help = "Output CSV for nodes")]
    nodes: Option<PathBuf>,

    #[arg(long, value_name = "FILE", help = "Output CSV for edges")]
    edges: Option<PathBuf>,

    #[arg(
        long,
        value_name = "col1,col2",
        help = "Node property columns to include"
    )]
    node_props: Option<String>,

    #[arg(
        long,
        value_name = "col1,col2",
        help = "Edge property columns to include"
    )]
    edge_props: Option<String>,
}

#[derive(Args, Debug)]
struct SeedDemoCmd {
    #[arg(
        value_name = "DB",
        help = "Database path (defaults to --database or config)"
    )]
    db_path: Option<PathBuf>,

    #[arg(long, help = "Create the database if it does not exist")]
    create: bool,
}

#[derive(Args, Debug)]
struct InitCmd {
    #[arg(
        value_name = "DB",
        help = "Database path (defaults to --database or config)"
    )]
    db_path: Option<PathBuf>,

    #[arg(long, action = ArgAction::SetTrue, help = "Open the dashboard after init")]
    open_dashboard: bool,

    #[arg(long, action = ArgAction::SetTrue, help = "Skip seeding demo data")]
    skip_demo: bool,
}

#[derive(Args, Debug)]
struct DoctorCmd {
    #[arg(
        value_name = "DB",
        help = "Database path (defaults to --database or config)"
    )]
    db_path: Option<PathBuf>,

    #[arg(long, value_enum, default_value_t = VerifyLevelArg::Fast)]
    verify_level: VerifyLevelArg,

    #[arg(
        long,
        action = ArgAction::SetTrue,
        help = "Emit JSON report instead of formatted text"
    )]
    json: bool,
}

#[derive(Args, Debug)]
struct DashboardCmd {
    #[arg(
        value_name = "DB",
        help = "Database path (defaults to --database or config)"
    )]
    db_path: Option<PathBuf>,

    #[arg(
        long,
        value_name = "HOST",
        default_value = "127.0.0.1",
        help = "Bind address host"
    )]
    host: IpAddr,

    #[arg(long, value_name = "PORT", default_value_t = 7654, help = "Bind port")]
    port: u16,

    #[arg(
        long,
        value_name = "DIR",
        help = "Directory containing dashboard assets"
    )]
    assets: Option<PathBuf>,

    #[arg(long, help = "Disable mutating/admin endpoints")]
    read_only: bool,

    #[arg(long, help = "Open the dashboard in the default browser")]
    open_browser: bool,

    #[arg(
        long = "allow-origin",
        value_name = "ORIGIN",
        action = ArgAction::Append,
        help = "Additional CORS origin to allow (repeatable)"
    )]
    allow_origins: Vec<String>,
}

#[derive(Subcommand, Debug)]
enum ProfileCommand {
    #[command(about = "List configured profiles")]
    List,
    #[command(about = "Create or update a profile")]
    Save(ProfileSaveCmd),
    #[command(about = "Show details for a single profile")]
    Show(ProfileNameArg),
    #[command(about = "Delete a profile")]
    Delete(ProfileNameArg),
}

#[derive(Args, Debug)]
struct ProfileNameArg {
    #[arg(value_name = "NAME")]
    name: String,
}

#[derive(Args, Debug)]
struct ProfileSaveCmd {
    #[arg(value_name = "NAME")]
    name: String,

    #[arg(
        long,
        value_name = "DB",
        help = "Default database path for this profile"
    )]
    database: Option<PathBuf>,

    #[arg(
        long,
        value_name = "BYTES",
        help = "Pager page size override for this profile"
    )]
    page_size: Option<u32>,

    #[arg(
        long,
        value_name = "PAGES",
        help = "Pager cache size override for this profile"
    )]
    cache_pages: Option<usize>,

    #[arg(long, value_enum, help = "Pager synchronous mode for this profile")]
    synchronous: Option<SynchronousArg>,

    #[arg(
        long = "distinct-neighbors-default",
        action = ArgAction::SetTrue,
        conflicts_with = "no_distinct_neighbors_default",
        help = "Enable distinct-neighbors by default in this profile"
    )]
    distinct_neighbors_default: bool,

    #[arg(
        long = "no-distinct-neighbors-default",
        action = ArgAction::SetTrue,
        conflicts_with = "distinct_neighbors_default",
        help = "Disable distinct-neighbors by default in this profile"
    )]
    no_distinct_neighbors_default: bool,

    #[arg(long, action = ArgAction::SetTrue, help = "Mark this profile as the default")]
    set_default: bool,
}

#[derive(Subcommand, Debug)]
enum Command {
    #[command(about = "Print pager/storage statistics")]
    Stats {
        #[arg(
            value_name = "DB",
            help = "Database path (defaults to --database or config)"
        )]
        db_path: Option<PathBuf>,
    },

    #[command(about = "Show MVCC commit table status")]
    MvccStatus {
        #[arg(value_name = "DB")]
        db_path: PathBuf,
    },

    #[command(about = "Force a checkpoint on the database")]
    Checkpoint {
        #[arg(
            value_name = "DB",
            help = "Database path (defaults to --database or config)"
        )]
        db_path: Option<PathBuf>,

        #[arg(
            long,
            value_enum,
            default_value_t = CheckpointModeArg::Force,
            help = "Checkpoint mode"
        )]
        mode: CheckpointModeArg,
    },

    #[command(about = "Copy the database into a compacted file")]
    Vacuum {
        #[arg(
            value_name = "DB",
            help = "Database path (defaults to --database or config)"
        )]
        db_path: Option<PathBuf>,

        #[arg(
            long = "into",
            value_name = "PATH",
            help = "Write the compacted copy to PATH (implied when using --replace)"
        )]
        into: Option<PathBuf>,

        #[arg(long, help = "Replace the source database with the compacted copy")]
        replace: bool,

        #[arg(
            long,
            value_name = "PATH",
            requires = "replace",
            help = "Path to store the original database when using --replace (defaults to <DB>.bak)"
        )]
        backup: Option<PathBuf>,

        #[arg(long, help = "Also run ANALYZE after vacuum (deferred)")]
        analyze: bool,
    },

    #[command(about = "Verify on-disk structures")]
    Verify {
        #[arg(
            value_name = "DB",
            help = "Database path (defaults to --database or config)"
        )]
        db_path: Option<PathBuf>,

        #[arg(
            long,
            value_enum,
            default_value_t = VerifyLevelArg::Fast,
            help = "Verification level"
        )]
        level: VerifyLevelArg,
    },

    #[command(about = "Import nodes/edges from CSV files")]
    Import(ImportCmd),

    #[command(about = "Export nodes/edges to CSV files")]
    Export(ExportCmd),

    #[command(about = "Serve the experimental web dashboard")]
    Dashboard(DashboardCmd),

    #[command(about = "Populate demo nodes/edges (Ada, Grace, Alan)")]
    SeedDemo(SeedDemoCmd),

    #[command(about = "Initialize a new database with demo data and optional dashboard assets")]
    Init(InitCmd),

    #[command(about = "Run diagnostics (verify + stats + filesystem) on a database")]
    Doctor(DoctorCmd),

    #[command(about = "Generate shell completions (bash, zsh, fish, etc.)")]
    Completions {
        #[arg(value_enum, help = "Target shell to generate completions for")]
        shell: CompletionShell,
    },

    #[command(about = "Manage CLI profiles", subcommand)]
    Profile(ProfileCommand),
}

#[derive(Copy, Clone, Debug, Eq, PartialEq, ValueEnum)]
enum OutputFormat {
    Text,
    Json,
}

impl OutputFormat {}

#[derive(Copy, Clone, Debug, Eq, PartialEq, ValueEnum)]
enum ThemeArg {
    Auto,
    Light,
    Dark,
    Plain,
}

impl From<ThemeArg> for UiTheme {
    fn from(theme: ThemeArg) -> Self {
        match theme {
            ThemeArg::Auto => UiTheme::Auto,
            ThemeArg::Light => UiTheme::Light,
            ThemeArg::Dark => UiTheme::Dark,
            ThemeArg::Plain => UiTheme::Plain,
        }
    }
}

#[derive(Copy, Clone, Debug, Eq, PartialEq, ValueEnum)]
enum SynchronousArg {
    Full,
    Normal,
    Off,
}

impl From<SynchronousArg> for Synchronous {
    fn from(mode: SynchronousArg) -> Self {
        match mode {
            SynchronousArg::Full => Synchronous::Full,
            SynchronousArg::Normal => Synchronous::Normal,
            SynchronousArg::Off => Synchronous::Off,
        }
    }
}

#[derive(Copy, Clone, Debug, Eq, PartialEq, ValueEnum)]
enum CheckpointModeArg {
    Force,
    #[value(name = "best-effort")]
    BestEffort,
}

impl From<CheckpointModeArg> for CheckpointMode {
    fn from(mode: CheckpointModeArg) -> Self {
        match mode {
            CheckpointModeArg::Force => CheckpointMode::Force,
            CheckpointModeArg::BestEffort => CheckpointMode::BestEffort,
        }
    }
}

#[derive(Copy, Clone, Debug, Eq, PartialEq, ValueEnum)]
enum VerifyLevelArg {
    Fast,
    Full,
}

impl From<VerifyLevelArg> for VerifyLevel {
    fn from(level: VerifyLevelArg) -> Self {
        match level {
            VerifyLevelArg::Fast => VerifyLevel::Fast,
            VerifyLevelArg::Full => VerifyLevel::Full,
        }
    }
}

#[tokio::main]
async fn main() {
    if let Err(err) = run().await {
        eprintln!("error: {err}");
        std::process::exit(1);
    }
}

async fn run() -> Result<(), Box<dyn Error>> {
    let cli = Cli::parse();
<<<<<<< HEAD
    let ui = Ui::new(cli.theme.into(), cli.quiet);
    let open_opts = build_open_options(&cli.open);
=======
    let mut config = CliConfig::load(cli.config.clone())?;
    let profile_name = cli
        .profile
        .clone()
        .or_else(|| config.default_profile_name().map(|name| name.to_string()));
    let profile = if let Some(ref name) = profile_name {
        Some(
            config
                .profile(name)
                .cloned()
                .ok_or_else(|| format!("profile '{name}' not found"))?,
        )
    } else {
        None
    };
    let default_db = cli
        .database
        .clone()
        .or_else(|| profile.as_ref().and_then(|p| p.database.clone()))
        .or_else(|| config.default_db_path().cloned());
    let ui = Ui::new(cli.theme.into(), cli.quiet);
    let open_opts = build_open_options(&cli.open, profile.as_ref());
>>>>>>> d2cfa0aa

    match cli.command {
        Command::Stats { db_path } => {
            let db_path = resolve_db_path(db_path, default_db.as_ref(), "stats")?;
            let report = stats(&db_path, &open_opts)?;
<<<<<<< HEAD
            emit(&cli.format, &ui, &report, print_stats_text)?;
        }
        Command::MvccStatus { db_path } => {
            let report = mvcc_status(&db_path, &open_opts)?;
            emit(&cli.format, &ui, &report, print_mvcc_status_text)?;
=======
            emit(cli.format, &ui, &report, print_stats_text)?;
>>>>>>> d2cfa0aa
        }
        Command::Checkpoint { db_path, mode } => {
            let db_path = resolve_db_path(db_path, default_db.as_ref(), "checkpoint")?;
            let report = checkpoint(&db_path, &open_opts, mode.into())?;
<<<<<<< HEAD
            emit(&cli.format, &ui, &report, print_checkpoint_text)?;
=======
            emit(cli.format, &ui, &report, print_checkpoint_text)?;
>>>>>>> d2cfa0aa
        }
        Command::Vacuum {
            db_path,
            into,
            replace,
            backup,
            analyze,
        } => {
<<<<<<< HEAD
            let into_path = match (into, replace) {
                (Some(path), _) => path,
                (None, true) => default_vacuum_destination(&db_path),
                (None, false) => {
                    return Err(into_boxed_error(CliError::Message(
                        "--into <PATH> is required unless --replace is provided".into(),
                    )))
                }
            };

            let vacuum_opts = VacuumOptions { analyze };
            let report = vacuum_into(&db_path, &into_path, &open_opts, &vacuum_opts)?;
            let promotion = if replace {
                let backup_path = backup.unwrap_or_else(|| default_backup_path(&db_path));
                promote_vacuumed_copy(&db_path, &into_path, Some(&backup_path))?;
                Some(VacuumPromotionOutput {
                    db_path: db_path.display().to_string(),
                    staging_path: into_path.display().to_string(),
                    backup_path: Some(backup_path.display().to_string()),
                })
            } else {
                None
            };
            let output = VacuumCommandOutput { report, promotion };
            emit(&cli.format, &ui, &output, print_vacuum_text)?;
=======
            let db_path = resolve_db_path(db_path, default_db.as_ref(), "vacuum")?;
            let task = ui.task("Vacuuming database");
            let vacuum_opts = VacuumOptions { analyze };
            let report = vacuum_into(&db_path, into, &open_opts, &vacuum_opts)?;
            let elapsed = task.finish();
            emit(cli.format, &ui, &report, print_vacuum_text)?;
            ui.info(&format!(
                "Vacuum completed in {}",
                format_duration_pretty(elapsed)
            ));
>>>>>>> d2cfa0aa
        }
        Command::Verify { db_path, level } => {
            let db_path = resolve_db_path(db_path, default_db.as_ref(), "verify")?;
            let task = ui.task("Verifying on-disk structures");
            let report = verify(&db_path, &open_opts, level.into())?;
<<<<<<< HEAD
            emit(&cli.format, &ui, &report, print_verify_text)?;
=======
            let elapsed = task.finish();
            emit(cli.format, &ui, &report, print_verify_text)?;
            ui.info(&format!(
                "Verify finished in {}",
                format_duration_pretty(elapsed)
            ));
>>>>>>> d2cfa0aa
            if !report.success {
                std::process::exit(2);
            }
        }
        Command::Import(cmd) => {
            let db_path = resolve_db_path(cmd.db_path.clone(), default_db.as_ref(), "import")?;
            let mut opts = open_opts.clone();
            opts.create_if_missing = cmd.create;
<<<<<<< HEAD
            let import_cfg = build_import_config(&cmd)?;
            let progress = ui.task("Importing data");
            let result = run_import(&import_cfg, &opts).map_err(into_boxed_error)?;
            progress.finish();
            ui.success(&format!(
                "Imported {} nodes and {} edges",
                format_count(result.nodes_imported as u64),
                format_count(result.edges_imported as u64)
            ));
        }
        Command::Export(cmd) => {
            let export_cfg = build_export_config(&cmd)?;
            let progress = ui.task("Exporting CSV data");
            let result = run_export(&export_cfg, &open_opts).map_err(into_boxed_error)?;
            progress.finish();
            ui.success(&format!(
                "Exported {} nodes and {} edges",
                format_count(result.nodes_exported as u64),
                format_count(result.edges_exported as u64)
=======
            let import_cfg = build_import_config(&cmd, db_path)?;
            let task = ui.task("Importing data");
            let result = run_import(&import_cfg, &opts).map_err(into_boxed_error)?;
            let elapsed = task.finish();
            ui.success(&format!(
                "Imported {} nodes and {} edges in {}",
                format_count(result.nodes_imported as u64),
                format_count(result.edges_imported as u64),
                format_duration_pretty(elapsed)
            ));
        }
        Command::Export(cmd) => {
            let db_path = resolve_db_path(cmd.db_path.clone(), default_db.as_ref(), "export")?;
            let export_cfg = build_export_config(&cmd, db_path)?;
            let task = ui.task("Exporting CSV data");
            let result = run_export(&export_cfg, &open_opts).map_err(into_boxed_error)?;
            let elapsed = task.finish();
            ui.success(&format!(
                "Exported {} nodes and {} edges in {}",
                format_count(result.nodes_exported as u64),
                format_count(result.edges_exported as u64),
                format_duration_pretty(elapsed)
>>>>>>> d2cfa0aa
            ));
        }
        Command::SeedDemo(cmd) => {
            let db_path = resolve_db_path(cmd.db_path.clone(), default_db.as_ref(), "seed-demo")?;
            run_seed_demo(&cmd, db_path, &open_opts, &ui)?;
        }
        Command::Init(cmd) => {
            let db_path = resolve_db_path(cmd.db_path.clone(), default_db.as_ref(), "init")?;
            run_init(&cmd, db_path, &open_opts, &ui)?;
        }
        Command::Doctor(cmd) => {
            let db_path = resolve_db_path(cmd.db_path.clone(), default_db.as_ref(), "doctor")?;
            run_doctor(&cmd, db_path, &open_opts, &ui)?;
        }
        Command::Dashboard(cmd) => {
            let db_path = resolve_db_path(cmd.db_path.clone(), default_db.as_ref(), "dashboard")?;
            let dashboard_opts = build_dashboard_options(cmd, db_path, open_opts);
            if let Err(err) = dashboard::serve(dashboard_opts).await {
                eprintln!("dashboard server terminated: {err}");
                return Err(Box::new(err));
            }
        }
        Command::Completions { shell } => {
            let mut cmd = Cli::command();
            clap_complete::generate(shell, &mut cmd, "sombra", &mut io::stdout());
        }
        Command::Profile(ProfileCommand::List) => {
            let mut entries = config.profiles().cloned().collect::<Vec<_>>();
            if entries.is_empty() {
                ui.info("No profiles configured. Use `sombra profile save <name>` to create one.");
            } else {
                entries.sort_by(|a, b| a.name.cmp(&b.name));
                let default = config.default_profile_name();
                for profile in entries {
                    let title = if Some(profile.name.as_str()) == default {
                        format!("Profile '{}' (default)", profile.name)
                    } else {
                        format!("Profile '{}'", profile.name)
                    };
                    let rows = [
                        (
                            "database",
                            profile
                                .database
                                .as_ref()
                                .map(|p| p.display().to_string())
                                .unwrap_or_else(|| "-".into()),
                        ),
                        (
                            "page_size",
                            profile
                                .page_size
                                .map(|v| format_bytes(v.into()))
                                .unwrap_or_else(|| "-".into()),
                        ),
                        (
                            "cache_pages",
                            profile
                                .cache_pages
                                .map(|v| format_count(v as u64))
                                .unwrap_or_else(|| "-".into()),
                        ),
                        (
                            "synchronous",
                            profile
                                .synchronous
                                .map(|mode| format!("{mode:?}"))
                                .unwrap_or_else(|| "-".into()),
                        ),
                        (
                            "distinct_neighbors_default",
                            profile
                                .distinct_neighbors_default
                                .map(|v| format_bool(v))
                                .unwrap_or_else(|| "-".into()),
                        ),
                    ];
                    ui.section(&title, rows);
                    ui.spacer();
                }
            }
        }
        Command::Profile(ProfileCommand::Save(cmd)) => {
            let distinct_pref = if cmd.distinct_neighbors_default {
                Some(true)
            } else if cmd.no_distinct_neighbors_default {
                Some(false)
            } else {
                None
            };
            let mut update = ProfileUpdate::default();
            update.database = cmd.database.clone();
            update.page_size = cmd.page_size;
            update.cache_pages = cmd.cache_pages;
            update.synchronous = cmd.synchronous;
            update.distinct_neighbors_default = distinct_pref;
            config.upsert_profile(&cmd.name, update)?;
            if cmd.set_default {
                config.set_default_profile(Some(&cmd.name))?;
            }
            let path = config.persist()?;
            ui.success(&format!(
                "Profile '{}' saved to {}",
                cmd.name,
                path.display()
            ));
        }
    }

    Ok(())
}

fn resolve_db_path(
    provided: Option<PathBuf>,
    fallback: Option<&PathBuf>,
    command: &str,
) -> Result<PathBuf, Box<dyn Error>> {
    if let Some(path) = provided {
        return Ok(path);
    }
    if let Some(global) = fallback {
        return Ok(global.clone());
    }
    Err(format!(
        "command '{command}' requires a database path. Provide <DB>, use --database, set SOMBRA_DATABASE, or configure cli.toml"
    )
    .into())
}

fn build_open_options(args: &OpenArgs, profile: Option<&Profile>) -> AdminOpenOptions {
    let mut opts = AdminOpenOptions::default();
    let mut pager_opts = PagerOptions::default();

    if let Some(profile) = profile {
        if let Some(page_size) = profile.page_size {
            pager_opts.page_size = page_size;
        }
        if let Some(cache_pages) = profile.cache_pages {
            pager_opts.cache_pages = cache_pages;
        }
        if let Some(mode) = profile.synchronous {
            pager_opts.synchronous = mode.into();
        }
        if let Some(distinct) = profile.distinct_neighbors_default {
            opts.distinct_neighbors_default = distinct;
        }
    }

    if let Some(page_size) = args.page_size {
        pager_opts.page_size = page_size;
    }
    if let Some(cache_pages) = args.cache_pages {
        pager_opts.cache_pages = cache_pages;
    }
    if let Some(mode) = args.synchronous {
        pager_opts.synchronous = mode.into();
    }

    opts.pager = pager_opts;
    if args.distinct_neighbors_default {
        opts.distinct_neighbors_default = true;
    }
    opts
}

fn build_dashboard_options(
    cmd: DashboardCmd,
    db_path: PathBuf,
    open_opts: AdminOpenOptions,
) -> DashboardServeOptions {
    DashboardServeOptions {
        db_path,
        open_opts,
        host: cmd.host,
        port: cmd.port,
        assets_dir: cmd.assets,
        read_only: cmd.read_only,
        open_browser: cmd.open_browser,
        allow_origins: cmd.allow_origins,
    }
}

fn run_seed_demo(
    cmd: &SeedDemoCmd,
    db_path: PathBuf,
    open_opts: &AdminOpenOptions,
    ui: &Ui,
) -> Result<(), Box<dyn Error>> {
    let task = ui.task("Seeding demo data");
    let mut db_opts = DatabaseOptions::default();
    db_opts.create_if_missing = cmd.create;
    db_opts.pager = open_opts.pager.clone();
    db_opts.distinct_neighbors_default = open_opts.distinct_neighbors_default;
    let db = ffi::Database::open(&db_path, db_opts)?;
    db.seed_demo()?;
    let check_spec = serde_json::json!({
        "$schemaVersion": 1,
        "matches": [
            { "var": "follower", "label": "User" },
            { "var": "followee", "label": "User" }
        ],
        "edges": [
            {
                "from": "follower",
                "to": "followee",
                "edge_type": "FOLLOWS",
                "direction": "out"
            }
        ],
        "projections": [
            { "kind": "var", "var": "follower" },
            { "kind": "var", "var": "followee" }
        ]
    });
    let response = db.execute_json(&check_spec)?;
    let rows = response
        .get("rows")
        .and_then(|value| value.as_array())
        .map(|rows| rows.len())
        .unwrap_or(0);
    drop(db);
    checkpoint(&db_path, open_opts, CheckpointMode::Force)?;
    let elapsed = task.finish();
    ui.success(&format!(
        "Demo data inserted into {} ({} relationship rows) in {}",
        db_path.display(),
        format_count(rows as u64),
        format_duration_pretty(elapsed)
    ));
    ui.info("Checkpoint completed to persist seeded data.");
    Ok(())
}

<<<<<<< HEAD
fn build_import_config(cmd: &ImportCmd) -> Result<ImportConfig, CliError> {
=======
fn build_import_config(cmd: &ImportCmd, db_path: PathBuf) -> Result<ImportConfig, CliError> {
>>>>>>> d2cfa0aa
    let node_cfg = NodeImportConfig {
        path: cmd.nodes.clone(),
        id_column: cmd.node_id_column.clone(),
        label_column: cmd.node_label_column.clone(),
        static_labels: parse_labels_list(&cmd.node_labels),
        prop_columns: parse_prop_option(&cmd.node_props),
        prop_types: parse_prop_types(&cmd.node_prop_types)?,
    };

    let edge_cfg = if let Some(path) = &cmd.edges {
        Some(EdgeImportConfig {
            path: path.clone(),
            src_column: cmd.edge_src_column.clone(),
            dst_column: cmd.edge_dst_column.clone(),
            type_column: cmd.edge_type_column.clone(),
            static_type: cmd.edge_type.as_ref().map(|s| s.trim().to_string()),
            prop_columns: parse_prop_option(&cmd.edge_props),
            trusted_endpoints: cmd.trusted_endpoints,
            exists_cache_capacity: cmd.edge_exists_cache,
            prop_types: parse_prop_types(&cmd.edge_prop_types)?,
        })
    } else {
        None
    };

    Ok(ImportConfig {
        db_path,
        create_if_missing: cmd.create,
        disable_indexes: cmd.disable_indexes,
        build_indexes: cmd.build_indexes,
        nodes: Some(node_cfg),
        edges: edge_cfg,
    })
}

<<<<<<< HEAD
fn build_export_config(cmd: &ExportCmd) -> Result<ExportConfig, CliError> {
=======
fn build_export_config(cmd: &ExportCmd, db_path: PathBuf) -> Result<ExportConfig, CliError> {
>>>>>>> d2cfa0aa
    Ok(ExportConfig {
        db_path,
        nodes_out: cmd.nodes.clone(),
        edges_out: cmd.edges.clone(),
        node_props: parse_props_list(&cmd.node_props),
        edge_props: parse_props_list(&cmd.edge_props),
    })
}

fn parse_prop_option(raw: &Option<String>) -> Option<Vec<String>> {
    raw.as_ref().map(|value| split_list(value, ','))
}

fn parse_prop_types(raw: &Option<String>) -> Result<HashMap<String, PropertyType>, CliError> {
    let mut map = HashMap::new();
    let Some(spec) = raw.as_ref() else {
        return Ok(map);
    };
    for entry in spec.split(',') {
        let trimmed = entry.trim();
        if trimmed.is_empty() {
            continue;
        }
        let (name_raw, ty_raw) = trimmed.split_once(':').ok_or_else(|| {
            CliError::Message(format!(
                "invalid property type mapping '{}', expected name:type",
                trimmed
            ))
        })?;
        let name = name_raw.trim();
        if name.is_empty() {
            return Err(CliError::Message(
                "property type mapping requires a column name".into(),
            ));
        }
        let prop_type = parse_property_type_token(ty_raw)?;
        map.insert(name.to_ascii_lowercase(), prop_type);
    }
    Ok(map)
}

fn parse_property_type_token(token: &str) -> Result<PropertyType, CliError> {
    let lowered = token.trim().to_ascii_lowercase();
    let ty = match lowered.as_str() {
        "" => {
            return Err(CliError::Message(
                "property type mapping requires a type name".into(),
            ))
        }
        "auto" => PropertyType::Auto,
        "string" | "str" => PropertyType::String,
        "bool" | "boolean" => PropertyType::Bool,
        "int" | "integer" => PropertyType::Int,
        "float" | "double" => PropertyType::Float,
        "date" => PropertyType::Date,
        "datetime" | "timestamp" => PropertyType::DateTime,
        "bytes" => PropertyType::Bytes,
        other => {
            return Err(CliError::Message(format!(
                "unsupported property type '{}'",
                other
            )))
        }
    };
    Ok(ty)
}

fn parse_props_list(raw: &Option<String>) -> Vec<String> {
    raw.as_ref()
        .map(|value| split_list(value, ','))
        .unwrap_or_default()
}

fn parse_labels_list(raw: &Option<String>) -> Vec<String> {
    raw.as_ref()
        .map(|value| split_list(value, '|'))
        .unwrap_or_default()
}

fn split_list(input: &str, delim: char) -> Vec<String> {
    input
        .split(delim)
        .map(|s| s.trim())
        .filter(|s| !s.is_empty())
        .map(|s| s.to_string())
        .collect()
}

fn default_vacuum_destination(path: &Path) -> PathBuf {
    append_path_suffix(path, ".vacuum")
}

fn default_backup_path(path: &Path) -> PathBuf {
    append_path_suffix(path, ".bak")
}

fn append_path_suffix(path: &Path, suffix: &str) -> PathBuf {
    let mut name = path
        .file_name()
        .map(OsString::from)
        .unwrap_or_else(|| OsString::from("sombra"));
    name.push(suffix);
    let mut output = path.to_path_buf();
    output.set_file_name(name);
    output
}

fn into_boxed_error(err: CliError) -> Box<dyn Error> {
    Box::new(err)
}

<<<<<<< HEAD
fn format_count(value: u64) -> String {
    value.to_string()
}

fn format_duration_ms(value: u64) -> String {
    if value >= 1_000 {
        let seconds = value / 1_000;
        let millis = value % 1_000;
        format!("{seconds}.{millis:03}s")
    } else {
        format!("{value} ms")
    }
}

fn emit<T, F>(format: &OutputFormat, ui: &Ui, value: &T, printer: F) -> Result<(), Box<dyn Error>>
where
    T: serde::Serialize,
    F: Fn(&Ui, OutputFormat, &T),
=======
fn emit<T, F>(format: OutputFormat, ui: &Ui, value: &T, printer: F) -> Result<(), Box<dyn Error>>
where
    T: serde::Serialize,
    F: Fn(&Ui, &T),
>>>>>>> d2cfa0aa
{
    match format {
        OutputFormat::Json => {
            let json = serde_json::to_string_pretty(value)?;
            println!("{json}");
        }
<<<<<<< HEAD
        OutputFormat::Text => printer(ui, OutputFormat::Text, value),
=======
        OutputFormat::Text => printer(ui, value),
>>>>>>> d2cfa0aa
    }
    Ok(())
}

<<<<<<< HEAD
#[derive(serde::Serialize)]
struct VacuumCommandOutput {
    #[serde(flatten)]
    report: sombra::admin::VacuumReport,
    #[serde(skip_serializing_if = "Option::is_none")]
    promotion: Option<VacuumPromotionOutput>,
}

#[derive(serde::Serialize)]
struct VacuumPromotionOutput {
    db_path: String,
    staging_path: String,
    #[serde(skip_serializing_if = "Option::is_none")]
    backup_path: Option<String>,
}

fn print_stats_text(_: &Ui, _: OutputFormat, report: &sombra::admin::StatsReport) {
    const LABEL_WIDTH: usize = 26;

    let cache_capacity_bytes =
        (report.pager.cache_pages as u64).saturating_mul(report.pager.page_size as u64);

    print_section(
        "Pager",
        LABEL_WIDTH,
        vec![
            ("page_size", format_bytes(report.pager.page_size.into())),
            (
                "cache_pages",
                format_count(report.pager.cache_pages as u64) + " pages",
            ),
            ("cache_capacity", format_bytes(cache_capacity_bytes)),
            ("cache_hits", format_count(report.pager.hits)),
            ("cache_misses", format_count(report.pager.misses)),
            ("cache_evictions", format_count(report.pager.evictions)),
=======
fn print_stats_text(ui: &Ui, report: &sombra::admin::StatsReport) {
    ui.section(
        "Pager",
        [
            ("page_size", format_bytes(u64::from(report.pager.page_size))),
            ("cache_pages", format_count(report.pager.cache_pages as u64)),
            ("hits", format_count(report.pager.hits)),
            ("misses", format_count(report.pager.misses)),
            ("evictions", format_count(report.pager.evictions)),
>>>>>>> d2cfa0aa
            (
                "dirty_writebacks",
                format_count(report.pager.dirty_writebacks),
            ),
            (
                "last_checkpoint_lsn",
                format_count(report.pager.last_checkpoint_lsn),
            ),
<<<<<<< HEAD
            (
                "mvcc_page_versions_total",
                format_count(report.pager.mvcc_page_versions_total),
            ),
            (
                "mvcc_pages_with_versions",
                format_count(report.pager.mvcc_pages_with_versions),
            ),
            (
                "mvcc_readers_active",
                format_count(report.pager.mvcc_readers_active),
            ),
            (
                "mvcc_reader_begin_total",
                format_count(report.pager.mvcc_reader_begin_total),
            ),
            (
                "mvcc_reader_end_total",
                format_count(report.pager.mvcc_reader_end_total),
            ),
            (
                "mvcc_reader_oldest_commit",
                format_count(report.pager.mvcc_reader_oldest_snapshot),
            ),
            (
                "mvcc_reader_newest_commit",
                format_count(report.pager.mvcc_reader_newest_snapshot),
            ),
            (
                "mvcc_reader_max_age",
                format_duration_ms(report.pager.mvcc_reader_max_age_ms),
            ),
        ],
    );
    if report.pager.mvcc_readers_active > 0
        && report.pager.mvcc_reader_max_age_ms >= MVCC_READER_WARN_THRESHOLD_MS
    {
        println!(
            "WARNING: slow MVCC readers detected (max_age={})",
            format_duration_ms(report.pager.mvcc_reader_max_age_ms)
        );
    }

    print_section(
        "WAL",
        LABEL_WIDTH,
        vec![
            ("path", report.wal.path.clone()),
            ("exists", format_bool(report.wal.exists)),
            ("size", format_bytes(report.wal.size_bytes)),
            (
                "last_checkpoint_lsn",
                format_count(report.wal.last_checkpoint_lsn),
            ),
        ],
    );

    print_section(
        "Storage",
        LABEL_WIDTH,
        vec![
            ("next_node_id", format_count(report.storage.next_node_id)),
            ("next_edge_id", format_count(report.storage.next_edge_id)),
            (
                "estimated_nodes",
                format_count(report.storage.estimated_node_count),
            ),
            (
                "estimated_edges",
                format_count(report.storage.estimated_edge_count),
            ),
            (
                "inline_blob",
                format_bytes(report.storage.inline_prop_blob.into()),
            ),
            (
                "inline_value",
                format_bytes(report.storage.inline_prop_value.into()),
            ),
            (
                "storage_flags",
                format!("0x{:08x}", report.storage.storage_flags),
            ),
            (
                "distinct_neighbors_default",
                format_bool(report.storage.distinct_neighbors_default),
            ),
        ],
    );

    print_section(
        "Filesystem",
        LABEL_WIDTH,
        vec![
            ("db_path", report.filesystem.db_path.clone()),
            ("db_size", format_bytes(report.filesystem.db_size_bytes)),
            ("wal_path", report.filesystem.wal_path.clone()),
            ("wal_size", format_bytes(report.filesystem.wal_size_bytes)),
        ],
    );
}

fn print_mvcc_status_text(_: &Ui, _: OutputFormat, report: &sombra::admin::MvccStatusReport) {
    const LABEL_WIDTH: usize = 28;
    print_section(
        "Version Log",
        LABEL_WIDTH,
        vec![
            ("entries", format_count(report.version_log_entries)),
            ("bytes", format_bytes(report.version_log_bytes)),
            (
                "retention_window",
                format_duration_ms(report.retention_window_ms),
            ),
=======
        ],
    );
    ui.spacer();
    ui.section(
        "WAL",
        [
            ("exists", format_bool(report.wal.exists)),
            ("size", format_bytes(report.wal.size_bytes)),
            ("path", report.wal.path.clone()),
            (
                "last_checkpoint_lsn",
                format_count(report.wal.last_checkpoint_lsn),
            ),
        ],
    );
    ui.spacer();
    ui.section(
        "Storage",
        [
            ("next_node_id", format_count(report.storage.next_node_id)),
            ("next_edge_id", format_count(report.storage.next_edge_id)),
            (
                "estimated_nodes",
                format_count(report.storage.estimated_node_count),
            ),
            (
                "estimated_edges",
                format_count(report.storage.estimated_edge_count),
            ),
            (
                "inline_prop_blob",
                format_bytes(u64::from(report.storage.inline_prop_blob)),
            ),
            (
                "inline_prop_value",
                format_bytes(u64::from(report.storage.inline_prop_value)),
            ),
            (
                "storage_flags",
                format!("0x{:08x}", report.storage.storage_flags),
            ),
            (
                "distinct_neighbors_default",
                format_bool(report.storage.distinct_neighbors_default),
            ),
        ],
    );
    ui.spacer();
    ui.section(
        "Filesystem",
        [
            ("db_path", report.filesystem.db_path.clone()),
            ("db_size", format_bytes(report.filesystem.db_size_bytes)),
            ("wal_path", report.filesystem.wal_path.clone()),
            ("wal_size", format_bytes(report.filesystem.wal_size_bytes)),
>>>>>>> d2cfa0aa
        ],
    );

    match &report.commit_table {
        Some(table) => {
            let reader = &table.reader_snapshot;
            print_section(
                "Commit Table",
                LABEL_WIDTH,
                vec![
                    ("released_up_to", format_count(table.released_up_to)),
                    ("oldest_visible", format_count(table.oldest_visible)),
                    ("entries", format_count(table.entries.len() as u64)),
                    ("active_readers", format_count(reader.active)),
                    (
                        "oldest_reader",
                        reader
                            .oldest_snapshot
                            .map(format_count)
                            .unwrap_or_else(|| "-".to_string()),
                    ),
                    (
                        "newest_reader",
                        reader
                            .newest_snapshot
                            .map(format_count)
                            .unwrap_or_else(|| "-".to_string()),
                    ),
                    ("max_reader_age", format_duration_ms(reader.max_age_ms)),
                ],
            );

            if table.entries.is_empty() {
                println!("No outstanding commit entries (all released).\n");
            } else {
                println!("Outstanding commits:");
                println!(
                    "  {:>12} {:>10} {:>12} {:>14}",
                    "commit", "status", "reader_refs", "age"
                );
                let max_rows = 12usize;
                for entry in table.entries.iter().take(max_rows) {
                    let status = match entry.status {
                        sombra::admin::CommitStatusKind::Pending => "pending",
                        sombra::admin::CommitStatusKind::Committed => "committed",
                    };
                    let age = entry
                        .committed_ms_ago
                        .map(format_duration_ms)
                        .unwrap_or_else(|| "-".into());
                    println!(
                        "  {:>12} {:>10} {:>12} {:>14}",
                        format_count(entry.id),
                        status,
                        entry.reader_refs,
                        age,
                    );
                }
                if table.entries.len() > max_rows {
                    println!(
                        "  ... {} more pending entries",
                        table.entries.len() - max_rows
                    );
                }
                println!();
            }

            if reader.slow_readers.is_empty() {
                println!("No slow readers registered.\n");
            } else {
                println!("Slow readers:");
                println!(
                    "  {:>8} {:>12} {:>12} {:>16}",
                    "reader", "snapshot", "age", "thread"
                );
                for slow in &reader.slow_readers {
                    println!(
                        "  {:>8} {:>12} {:>12} {:>16}",
                        slow.reader_id,
                        format_count(slow.snapshot_commit),
                        format_duration_ms(slow.age_ms),
                        slow.thread
                    );
                }
                println!();
            }
        }
        None => {
            println!("Commit table is unavailable (MVCC disabled for this database).\n");
        }
    }
}

fn print_section(title: &str, label_width: usize, rows: Vec<(&'static str, String)>) {
    println!("{title}");
    for (label, value) in rows {
        println!("  {:<width$} {}", label, value, width = label_width);
    }
    println!();
}

fn format_bytes(bytes: u64) -> String {
    const UNITS: [&str; 5] = ["B", "KiB", "MiB", "GiB", "TiB"];

    let mut value = bytes as f64;
    let mut unit = 0;
    while value >= 1024.0 && unit < UNITS.len() - 1 {
        value /= 1024.0;
        unit += 1;
    }

    if unit == 0 {
        format!("{bytes} {}", UNITS[unit])
    } else {
        format!("{value:.1} {} ({bytes} B)", UNITS[unit])
    }
}

fn format_bool(value: bool) -> String {
    if value {
        "yes".to_string()
    } else {
        "no".to_string()
    }
}

<<<<<<< HEAD
fn print_checkpoint_text(_: &Ui, _: OutputFormat, report: &sombra::admin::CheckpointReport) {
    println!(
        "Checkpoint ({}) completed in {:.2} ms at LSN {}",
        report.mode, report.duration_ms, report.last_checkpoint_lsn
=======
fn print_checkpoint_text(ui: &Ui, report: &sombra::admin::CheckpointReport) {
    ui.section(
        "Checkpoint",
        [
            ("mode", format!("{:?}", report.mode)),
            ("duration", format_duration_ms(report.duration_ms)),
            (
                "last_checkpoint_lsn",
                format_count(report.last_checkpoint_lsn),
            ),
        ],
>>>>>>> d2cfa0aa
    );
    println!(
        "  mvcc_readers_active={} oldest_reader_commit={} max_reader_age={}",
        report.mvcc_readers_active,
        report.mvcc_reader_oldest_snapshot,
        format_duration_ms(report.mvcc_reader_max_age_ms)
    );
    if let Some(warning) = &report.mvcc_warning {
        println!("  WARNING: {warning}");
    }
}

<<<<<<< HEAD
fn print_vacuum_text(_: &Ui, _: OutputFormat, output: &VacuumCommandOutput) {
    let report = &output.report;
    println!(
        "Vacuum finished in {:.2} ms (copied {} bytes, checkpoint_lsn={}, analyze_performed={}, version_log_pruned={})",
        report.duration_ms,
        report.copied_bytes,
        report.checkpoint_lsn,
        report.analyze_performed,
        report.version_log_pruned
    );
    println!(
        "  adjacency_pruned: fwd={} rev={}",
        report.adjacency_fwd_pruned, report.adjacency_rev_pruned
    );
    println!(
        "  index_pruned: label={} chunked={} btree={}",
        report.index_label_pruned, report.index_chunked_pruned, report.index_btree_pruned
=======
fn print_vacuum_text(ui: &Ui, report: &sombra::admin::VacuumReport) {
    ui.section(
        "Vacuum",
        [
            ("duration", format_duration_ms(report.duration_ms)),
            ("copied", format_bytes(report.copied_bytes)),
            ("checkpoint_lsn", format_count(report.checkpoint_lsn)),
            ("analyze", format_bool(report.analyze_performed)),
        ],
>>>>>>> d2cfa0aa
    );
    if let Some(active) = report.mvcc_readers_active {
        let oldest = report.mvcc_reader_oldest_snapshot.unwrap_or(0);
        let max_age = report.mvcc_reader_max_age_ms.unwrap_or(0);
        println!(
            "  mvcc_readers_active={} oldest_reader_commit={} max_reader_age={}",
            active,
            oldest,
            format_duration_ms(max_age)
        );
    }
    if let Some(warning) = &report.mvcc_warning {
        println!("  WARNING: {warning}");
    }
    if let Some(summary) = &report.analyze_summary {
        ui.spacer();
        let rows = summary.label_counts.iter().map(|stat| {
            let name = stat
                .label_name
                .as_deref()
                .map(|s| s.to_string())
                .unwrap_or_else(|| format!("Label#{}", stat.label_id));
            format!(
                "{} (id={}): {} nodes",
                name,
                stat.label_id,
                format_count(stat.nodes as u64)
            )
        });
        ui.list("Analyze summary", rows.collect::<Vec<_>>());
    }
    if let Some(promotion) = &output.promotion {
        if let Some(backup) = &promotion.backup_path {
            println!(
                "  replaced {} with compacted copy {} (backup at {})",
                promotion.db_path, promotion.staging_path, backup
            );
        } else {
            println!(
                "  replaced {} with compacted copy {}",
                promotion.db_path, promotion.staging_path
            );
        }
    }
}

<<<<<<< HEAD
fn print_verify_text(_: &Ui, _: OutputFormat, report: &sombra::admin::VerifyReport) {
    println!(
        "Verify ({:?}) => success={} nodes_found={} edges_found={} adjacency_entries={} adjacency_nodes={}",
        report.level,
        report.success,
        report.counts.nodes_found,
        report.counts.edges_found,
        report.counts.adjacency_entries,
        report.counts.adjacency_nodes_touched,
=======
fn print_verify_text(ui: &Ui, report: &sombra::admin::VerifyReport) {
    ui.section(
        "Verify",
        [
            ("level", format!("{:?}", report.level)),
            ("success", format_bool(report.success)),
            ("nodes_found", format_count(report.counts.nodes_found)),
            ("edges_found", format_count(report.counts.edges_found)),
            (
                "adjacency_entries",
                format_count(report.counts.adjacency_entries),
            ),
            (
                "adjacency_nodes",
                format_count(report.counts.adjacency_nodes_touched),
            ),
        ],
>>>>>>> d2cfa0aa
    );
    if report.findings.is_empty() && report.success {
        ui.success("All on-disk structures validated cleanly.");
    } else if !report.findings.is_empty() {
        ui.spacer();
        let messages = report
            .findings
            .iter()
            .map(|finding| format!("{:?}: {}", finding.severity, finding.message))
            .collect::<Vec<_>>();
        ui.list("Findings", messages);
    }
}

fn format_bytes(bytes: u64) -> String {
    const UNITS: [&str; 5] = ["B", "KiB", "MiB", "GiB", "TiB"];
    let mut value = bytes as f64;
    let mut unit = 0;
    while value >= 1024.0 && unit < UNITS.len() - 1 {
        value /= 1024.0;
        unit += 1;
    }
    if unit == 0 {
        format!("{bytes} {}", UNITS[unit])
    } else {
        format!("{value:.1} {}", UNITS[unit])
    }
}

fn format_duration_ms(ms: f64) -> String {
    if ms >= 1000.0 {
        format!("{:.2}s", ms / 1000.0)
    } else {
        format!("{:.0}ms", ms)
    }
}

fn format_bool(flag: bool) -> String {
    if flag {
        "yes".to_string()
    } else {
        "no".to_string()
    }
}

fn format_count(value: u64) -> String {
    let s = value.to_string();
    let bytes = s.as_bytes();
    let mut formatted = String::with_capacity(bytes.len() + bytes.len() / 3);
    for (idx, ch) in bytes.iter().rev().enumerate() {
        if idx != 0 && idx % 3 == 0 {
            formatted.push('_');
        }
        formatted.push(*ch as char);
    }
    formatted.chars().rev().collect()
}

fn format_duration_pretty(duration: Duration) -> String {
    if duration.as_secs() >= 1 {
        format!("{:.2}s", duration.as_secs_f64())
    } else {
        format!("{:.0}ms", duration.as_secs_f64() * 1_000.0)
    }
}
fn run_init(
    cmd: &InitCmd,
    db_path: PathBuf,
    open_opts: &AdminOpenOptions,
    ui: &Ui,
) -> Result<(), Box<dyn Error>> {
    if !cmd.skip_demo {
        let seed_cmd = SeedDemoCmd {
            db_path: Some(db_path.clone()),
            create: true,
        };
        run_seed_demo(&seed_cmd, db_path.clone(), open_opts, ui)?;
    } else if !db_path.exists() {
        ui.warn("Database file does not exist; use --skip-demo only after creating the DB.");
        return Ok(());
    } else {
        ui.info("Skipping demo seed; using existing database contents.");
    }

    if cmd.open_dashboard {
        let dash_cmd = DashboardCmd {
            db_path: Some(db_path.clone()),
            host: "127.0.0.1".parse().unwrap(),
            port: 7654,
            assets: None,
            read_only: false,
            open_browser: true,
            allow_origins: vec![],
        };
        let dash_opts = build_dashboard_options(dash_cmd, db_path.clone(), open_opts.clone());
        tokio::spawn(async move {
            if let Err(err) = dashboard::serve(dash_opts).await {
                eprintln!("dashboard server terminated: {err}");
            }
        });
        ui.info("Dashboard launching in background (CTRL+C to stop).");
    }

    ui.success(&format!(
        "Initialization complete. Database ready at {}",
        db_path.display()
    ));
    Ok(())
}

fn run_doctor(
    cmd: &DoctorCmd,
    db_path: PathBuf,
    open_opts: &AdminOpenOptions,
    ui: &Ui,
) -> Result<(), Box<dyn Error>> {
    let task = ui.task("Collecting stats and running verify");
    let stats_report = stats(&db_path, open_opts)?;
    let verify_report = verify(&db_path, open_opts, cmd.verify_level.into())?;
    let fs_meta = std::fs::metadata(&db_path)?;
    let wal_meta = stats_report.filesystem.wal_size_bytes;
    let elapsed = task.finish();

    if cmd.json {
        #[derive(serde::Serialize)]
        struct DoctorReport<'a> {
            stats: &'a sombra::admin::StatsReport,
            verify: &'a sombra::admin::VerifyReport,
            db_size_bytes: u64,
            wal_size_bytes: u64,
        }
        let report = DoctorReport {
            stats: &stats_report,
            verify: &verify_report,
            db_size_bytes: fs_meta.len(),
            wal_size_bytes: wal_meta,
        };
        println!("{}", serde_json::to_string_pretty(&report)?);
    } else {
        ui.section(
            "Database",
            [
                ("path", db_path.display().to_string()),
                ("size", format_bytes(fs_meta.len())),
                ("wal_size", format_bytes(wal_meta)),
                (
                    "page_size",
                    format_bytes(stats_report.pager.page_size.into()),
                ),
                (
                    "cache_pages",
                    format_count(stats_report.pager.cache_pages as u64),
                ),
            ],
        );
        ui.spacer();
        print_verify_text(ui, &verify_report);
        if !verify_report.success {
            ui.warn("Doctor detected issues during verify; address findings above.");
        } else {
            ui.success(&format!(
                "Doctor check passed in {}.",
                format_duration_pretty(elapsed)
            ));
        }
    }

    if !verify_report.success {
        std::process::exit(2);
    }

    Ok(())
}<|MERGE_RESOLUTION|>--- conflicted
+++ resolved
@@ -3,13 +3,6 @@
 
 use std::collections::HashMap;
 use std::error::Error;
-<<<<<<< HEAD
-use std::ffi::OsString;
-use std::net::IpAddr;
-use std::path::{Path, PathBuf};
-
-use clap::{ArgAction, ArgGroup, Args, Parser, Subcommand, ValueEnum};
-=======
 use std::io;
 use std::net::IpAddr;
 use std::path::PathBuf;
@@ -17,12 +10,10 @@
 
 use clap::{ArgAction, ArgGroup, Args, CommandFactory, Parser, Subcommand, ValueEnum};
 use clap_complete::Shell as CompletionShell;
->>>>>>> d2cfa0aa
 use sombra::{
     admin::{
-        checkpoint, mvcc_status, promote_vacuumed_copy, stats, vacuum_into, verify,
-        AdminOpenOptions, CheckpointMode, MvccStatusReport, PagerOptions, VacuumOptions,
-        VerifyLevel,
+        checkpoint, mvcc_status, stats, vacuum_into, verify, AdminOpenOptions, CheckpointMode,
+        MvccStatusReport, PagerOptions, VacuumOptions, VerifyLevel,
     },
     cli::import_export::{
         run_export, run_import, CliError, EdgeImportConfig, ExportConfig, ImportConfig,
@@ -30,21 +21,15 @@
     },
     dashboard::{self, DashboardOptions as DashboardServeOptions},
     ffi::{self, DatabaseOptions},
-    primitives::pager::{Synchronous, MVCC_READER_WARN_THRESHOLD_MS},
+    primitives::pager::Synchronous,
 };
 
-<<<<<<< HEAD
-#[path = "cli/ui.rs"]
-mod ui;
-
-=======
 #[path = "cli/config.rs"]
 mod config;
 #[path = "cli/ui.rs"]
 mod ui;
 
 use config::{CliConfig, Profile, ProfileUpdate};
->>>>>>> d2cfa0aa
 use ui::{Theme as UiTheme, Ui};
 
 #[derive(Parser, Debug)]
@@ -440,8 +425,11 @@
 
     #[command(about = "Show MVCC commit table status")]
     MvccStatus {
-        #[arg(value_name = "DB")]
-        db_path: PathBuf,
+        #[arg(
+            value_name = "DB",
+            help = "Database path (defaults to --database or config)"
+        )]
+        db_path: Option<PathBuf>,
     },
 
     #[command(about = "Force a checkpoint on the database")]
@@ -469,23 +457,8 @@
         )]
         db_path: Option<PathBuf>,
 
-        #[arg(
-            long = "into",
-            value_name = "PATH",
-            help = "Write the compacted copy to PATH (implied when using --replace)"
-        )]
-        into: Option<PathBuf>,
-
-        #[arg(long, help = "Replace the source database with the compacted copy")]
-        replace: bool,
-
-        #[arg(
-            long,
-            value_name = "PATH",
-            requires = "replace",
-            help = "Path to store the original database when using --replace (defaults to <DB>.bak)"
-        )]
-        backup: Option<PathBuf>,
+        #[arg(long = "into", value_name = "PATH", required = true)]
+        into: PathBuf,
 
         #[arg(long, help = "Also run ANALYZE after vacuum (deferred)")]
         analyze: bool,
@@ -621,10 +594,6 @@
 
 async fn run() -> Result<(), Box<dyn Error>> {
     let cli = Cli::parse();
-<<<<<<< HEAD
-    let ui = Ui::new(cli.theme.into(), cli.quiet);
-    let open_opts = build_open_options(&cli.open);
-=======
     let mut config = CliConfig::load(cli.config.clone())?;
     let profile_name = cli
         .profile
@@ -647,65 +616,28 @@
         .or_else(|| config.default_db_path().cloned());
     let ui = Ui::new(cli.theme.into(), cli.quiet);
     let open_opts = build_open_options(&cli.open, profile.as_ref());
->>>>>>> d2cfa0aa
 
     match cli.command {
         Command::Stats { db_path } => {
             let db_path = resolve_db_path(db_path, default_db.as_ref(), "stats")?;
             let report = stats(&db_path, &open_opts)?;
-<<<<<<< HEAD
-            emit(&cli.format, &ui, &report, print_stats_text)?;
+            emit(cli.format, &ui, &report, print_stats_text)?;
         }
         Command::MvccStatus { db_path } => {
+            let db_path = resolve_db_path(db_path, default_db.as_ref(), "mvcc-status")?;
             let report = mvcc_status(&db_path, &open_opts)?;
-            emit(&cli.format, &ui, &report, print_mvcc_status_text)?;
-=======
-            emit(cli.format, &ui, &report, print_stats_text)?;
->>>>>>> d2cfa0aa
+            emit(cli.format, &ui, &report, print_mvcc_status_text)?;
         }
         Command::Checkpoint { db_path, mode } => {
             let db_path = resolve_db_path(db_path, default_db.as_ref(), "checkpoint")?;
             let report = checkpoint(&db_path, &open_opts, mode.into())?;
-<<<<<<< HEAD
-            emit(&cli.format, &ui, &report, print_checkpoint_text)?;
-=======
             emit(cli.format, &ui, &report, print_checkpoint_text)?;
->>>>>>> d2cfa0aa
         }
         Command::Vacuum {
             db_path,
             into,
-            replace,
-            backup,
             analyze,
         } => {
-<<<<<<< HEAD
-            let into_path = match (into, replace) {
-                (Some(path), _) => path,
-                (None, true) => default_vacuum_destination(&db_path),
-                (None, false) => {
-                    return Err(into_boxed_error(CliError::Message(
-                        "--into <PATH> is required unless --replace is provided".into(),
-                    )))
-                }
-            };
-
-            let vacuum_opts = VacuumOptions { analyze };
-            let report = vacuum_into(&db_path, &into_path, &open_opts, &vacuum_opts)?;
-            let promotion = if replace {
-                let backup_path = backup.unwrap_or_else(|| default_backup_path(&db_path));
-                promote_vacuumed_copy(&db_path, &into_path, Some(&backup_path))?;
-                Some(VacuumPromotionOutput {
-                    db_path: db_path.display().to_string(),
-                    staging_path: into_path.display().to_string(),
-                    backup_path: Some(backup_path.display().to_string()),
-                })
-            } else {
-                None
-            };
-            let output = VacuumCommandOutput { report, promotion };
-            emit(&cli.format, &ui, &output, print_vacuum_text)?;
-=======
             let db_path = resolve_db_path(db_path, default_db.as_ref(), "vacuum")?;
             let task = ui.task("Vacuuming database");
             let vacuum_opts = VacuumOptions { analyze };
@@ -716,22 +648,17 @@
                 "Vacuum completed in {}",
                 format_duration_pretty(elapsed)
             ));
->>>>>>> d2cfa0aa
         }
         Command::Verify { db_path, level } => {
             let db_path = resolve_db_path(db_path, default_db.as_ref(), "verify")?;
             let task = ui.task("Verifying on-disk structures");
             let report = verify(&db_path, &open_opts, level.into())?;
-<<<<<<< HEAD
-            emit(&cli.format, &ui, &report, print_verify_text)?;
-=======
             let elapsed = task.finish();
             emit(cli.format, &ui, &report, print_verify_text)?;
             ui.info(&format!(
                 "Verify finished in {}",
                 format_duration_pretty(elapsed)
             ));
->>>>>>> d2cfa0aa
             if !report.success {
                 std::process::exit(2);
             }
@@ -740,27 +667,6 @@
             let db_path = resolve_db_path(cmd.db_path.clone(), default_db.as_ref(), "import")?;
             let mut opts = open_opts.clone();
             opts.create_if_missing = cmd.create;
-<<<<<<< HEAD
-            let import_cfg = build_import_config(&cmd)?;
-            let progress = ui.task("Importing data");
-            let result = run_import(&import_cfg, &opts).map_err(into_boxed_error)?;
-            progress.finish();
-            ui.success(&format!(
-                "Imported {} nodes and {} edges",
-                format_count(result.nodes_imported as u64),
-                format_count(result.edges_imported as u64)
-            ));
-        }
-        Command::Export(cmd) => {
-            let export_cfg = build_export_config(&cmd)?;
-            let progress = ui.task("Exporting CSV data");
-            let result = run_export(&export_cfg, &open_opts).map_err(into_boxed_error)?;
-            progress.finish();
-            ui.success(&format!(
-                "Exported {} nodes and {} edges",
-                format_count(result.nodes_exported as u64),
-                format_count(result.edges_exported as u64)
-=======
             let import_cfg = build_import_config(&cmd, db_path)?;
             let task = ui.task("Importing data");
             let result = run_import(&import_cfg, &opts).map_err(into_boxed_error)?;
@@ -783,7 +689,6 @@
                 format_count(result.nodes_exported as u64),
                 format_count(result.edges_exported as u64),
                 format_duration_pretty(elapsed)
->>>>>>> d2cfa0aa
             ));
         }
         Command::SeedDemo(cmd) => {
@@ -1017,11 +922,7 @@
     Ok(())
 }
 
-<<<<<<< HEAD
-fn build_import_config(cmd: &ImportCmd) -> Result<ImportConfig, CliError> {
-=======
 fn build_import_config(cmd: &ImportCmd, db_path: PathBuf) -> Result<ImportConfig, CliError> {
->>>>>>> d2cfa0aa
     let node_cfg = NodeImportConfig {
         path: cmd.nodes.clone(),
         id_column: cmd.node_id_column.clone(),
@@ -1057,11 +958,7 @@
     })
 }
 
-<<<<<<< HEAD
-fn build_export_config(cmd: &ExportCmd) -> Result<ExportConfig, CliError> {
-=======
 fn build_export_config(cmd: &ExportCmd, db_path: PathBuf) -> Result<ExportConfig, CliError> {
->>>>>>> d2cfa0aa
     Ok(ExportConfig {
         db_path,
         nodes_out: cmd.nodes.clone(),
@@ -1150,106 +1047,25 @@
         .collect()
 }
 
-fn default_vacuum_destination(path: &Path) -> PathBuf {
-    append_path_suffix(path, ".vacuum")
-}
-
-fn default_backup_path(path: &Path) -> PathBuf {
-    append_path_suffix(path, ".bak")
-}
-
-fn append_path_suffix(path: &Path, suffix: &str) -> PathBuf {
-    let mut name = path
-        .file_name()
-        .map(OsString::from)
-        .unwrap_or_else(|| OsString::from("sombra"));
-    name.push(suffix);
-    let mut output = path.to_path_buf();
-    output.set_file_name(name);
-    output
-}
-
 fn into_boxed_error(err: CliError) -> Box<dyn Error> {
     Box::new(err)
 }
 
-<<<<<<< HEAD
-fn format_count(value: u64) -> String {
-    value.to_string()
-}
-
-fn format_duration_ms(value: u64) -> String {
-    if value >= 1_000 {
-        let seconds = value / 1_000;
-        let millis = value % 1_000;
-        format!("{seconds}.{millis:03}s")
-    } else {
-        format!("{value} ms")
-    }
-}
-
-fn emit<T, F>(format: &OutputFormat, ui: &Ui, value: &T, printer: F) -> Result<(), Box<dyn Error>>
-where
-    T: serde::Serialize,
-    F: Fn(&Ui, OutputFormat, &T),
-=======
 fn emit<T, F>(format: OutputFormat, ui: &Ui, value: &T, printer: F) -> Result<(), Box<dyn Error>>
 where
     T: serde::Serialize,
     F: Fn(&Ui, &T),
->>>>>>> d2cfa0aa
 {
     match format {
         OutputFormat::Json => {
             let json = serde_json::to_string_pretty(value)?;
             println!("{json}");
         }
-<<<<<<< HEAD
-        OutputFormat::Text => printer(ui, OutputFormat::Text, value),
-=======
         OutputFormat::Text => printer(ui, value),
->>>>>>> d2cfa0aa
     }
     Ok(())
 }
 
-<<<<<<< HEAD
-#[derive(serde::Serialize)]
-struct VacuumCommandOutput {
-    #[serde(flatten)]
-    report: sombra::admin::VacuumReport,
-    #[serde(skip_serializing_if = "Option::is_none")]
-    promotion: Option<VacuumPromotionOutput>,
-}
-
-#[derive(serde::Serialize)]
-struct VacuumPromotionOutput {
-    db_path: String,
-    staging_path: String,
-    #[serde(skip_serializing_if = "Option::is_none")]
-    backup_path: Option<String>,
-}
-
-fn print_stats_text(_: &Ui, _: OutputFormat, report: &sombra::admin::StatsReport) {
-    const LABEL_WIDTH: usize = 26;
-
-    let cache_capacity_bytes =
-        (report.pager.cache_pages as u64).saturating_mul(report.pager.page_size as u64);
-
-    print_section(
-        "Pager",
-        LABEL_WIDTH,
-        vec![
-            ("page_size", format_bytes(report.pager.page_size.into())),
-            (
-                "cache_pages",
-                format_count(report.pager.cache_pages as u64) + " pages",
-            ),
-            ("cache_capacity", format_bytes(cache_capacity_bytes)),
-            ("cache_hits", format_count(report.pager.hits)),
-            ("cache_misses", format_count(report.pager.misses)),
-            ("cache_evictions", format_count(report.pager.evictions)),
-=======
 fn print_stats_text(ui: &Ui, report: &sombra::admin::StatsReport) {
     ui.section(
         "Pager",
@@ -1259,7 +1075,6 @@
             ("hits", format_count(report.pager.hits)),
             ("misses", format_count(report.pager.misses)),
             ("evictions", format_count(report.pager.evictions)),
->>>>>>> d2cfa0aa
             (
                 "dirty_writebacks",
                 format_count(report.pager.dirty_writebacks),
@@ -1268,122 +1083,6 @@
                 "last_checkpoint_lsn",
                 format_count(report.pager.last_checkpoint_lsn),
             ),
-<<<<<<< HEAD
-            (
-                "mvcc_page_versions_total",
-                format_count(report.pager.mvcc_page_versions_total),
-            ),
-            (
-                "mvcc_pages_with_versions",
-                format_count(report.pager.mvcc_pages_with_versions),
-            ),
-            (
-                "mvcc_readers_active",
-                format_count(report.pager.mvcc_readers_active),
-            ),
-            (
-                "mvcc_reader_begin_total",
-                format_count(report.pager.mvcc_reader_begin_total),
-            ),
-            (
-                "mvcc_reader_end_total",
-                format_count(report.pager.mvcc_reader_end_total),
-            ),
-            (
-                "mvcc_reader_oldest_commit",
-                format_count(report.pager.mvcc_reader_oldest_snapshot),
-            ),
-            (
-                "mvcc_reader_newest_commit",
-                format_count(report.pager.mvcc_reader_newest_snapshot),
-            ),
-            (
-                "mvcc_reader_max_age",
-                format_duration_ms(report.pager.mvcc_reader_max_age_ms),
-            ),
-        ],
-    );
-    if report.pager.mvcc_readers_active > 0
-        && report.pager.mvcc_reader_max_age_ms >= MVCC_READER_WARN_THRESHOLD_MS
-    {
-        println!(
-            "WARNING: slow MVCC readers detected (max_age={})",
-            format_duration_ms(report.pager.mvcc_reader_max_age_ms)
-        );
-    }
-
-    print_section(
-        "WAL",
-        LABEL_WIDTH,
-        vec![
-            ("path", report.wal.path.clone()),
-            ("exists", format_bool(report.wal.exists)),
-            ("size", format_bytes(report.wal.size_bytes)),
-            (
-                "last_checkpoint_lsn",
-                format_count(report.wal.last_checkpoint_lsn),
-            ),
-        ],
-    );
-
-    print_section(
-        "Storage",
-        LABEL_WIDTH,
-        vec![
-            ("next_node_id", format_count(report.storage.next_node_id)),
-            ("next_edge_id", format_count(report.storage.next_edge_id)),
-            (
-                "estimated_nodes",
-                format_count(report.storage.estimated_node_count),
-            ),
-            (
-                "estimated_edges",
-                format_count(report.storage.estimated_edge_count),
-            ),
-            (
-                "inline_blob",
-                format_bytes(report.storage.inline_prop_blob.into()),
-            ),
-            (
-                "inline_value",
-                format_bytes(report.storage.inline_prop_value.into()),
-            ),
-            (
-                "storage_flags",
-                format!("0x{:08x}", report.storage.storage_flags),
-            ),
-            (
-                "distinct_neighbors_default",
-                format_bool(report.storage.distinct_neighbors_default),
-            ),
-        ],
-    );
-
-    print_section(
-        "Filesystem",
-        LABEL_WIDTH,
-        vec![
-            ("db_path", report.filesystem.db_path.clone()),
-            ("db_size", format_bytes(report.filesystem.db_size_bytes)),
-            ("wal_path", report.filesystem.wal_path.clone()),
-            ("wal_size", format_bytes(report.filesystem.wal_size_bytes)),
-        ],
-    );
-}
-
-fn print_mvcc_status_text(_: &Ui, _: OutputFormat, report: &sombra::admin::MvccStatusReport) {
-    const LABEL_WIDTH: usize = 28;
-    print_section(
-        "Version Log",
-        LABEL_WIDTH,
-        vec![
-            ("entries", format_count(report.version_log_entries)),
-            ("bytes", format_bytes(report.version_log_bytes)),
-            (
-                "retention_window",
-                format_duration_ms(report.retention_window_ms),
-            ),
-=======
         ],
     );
     ui.spacer();
@@ -1439,17 +1138,30 @@
             ("db_size", format_bytes(report.filesystem.db_size_bytes)),
             ("wal_path", report.filesystem.wal_path.clone()),
             ("wal_size", format_bytes(report.filesystem.wal_size_bytes)),
->>>>>>> d2cfa0aa
         ],
     );
+}
+
+fn print_mvcc_status_text(ui: &Ui, report: &MvccStatusReport) {
+    ui.section(
+        "Version Log",
+        [
+            ("entries", format_count(report.version_log_entries)),
+            ("bytes", format_bytes(report.version_log_bytes)),
+            (
+                "retention_window",
+                format_duration_ms(report.retention_window_ms as f64),
+            ),
+        ],
+    );
+    ui.spacer();
 
     match &report.commit_table {
         Some(table) => {
             let reader = &table.reader_snapshot;
-            print_section(
+            ui.section(
                 "Commit Table",
-                LABEL_WIDTH,
-                vec![
+                [
                     ("released_up_to", format_count(table.released_up_to)),
                     ("oldest_visible", format_count(table.oldest_visible)),
                     ("entries", format_count(table.entries.len() as u64)),
@@ -1459,28 +1171,28 @@
                         reader
                             .oldest_snapshot
                             .map(format_count)
-                            .unwrap_or_else(|| "-".to_string()),
+                            .unwrap_or_else(|| "-".into()),
                     ),
                     (
                         "newest_reader",
                         reader
                             .newest_snapshot
                             .map(format_count)
-                            .unwrap_or_else(|| "-".to_string()),
+                            .unwrap_or_else(|| "-".into()),
                     ),
-                    ("max_reader_age", format_duration_ms(reader.max_age_ms)),
+                    (
+                        "max_reader_age",
+                        format_duration_ms(reader.max_age_ms as f64),
+                    ),
                 ],
             );
+            ui.spacer();
 
             if table.entries.is_empty() {
-                println!("No outstanding commit entries (all released).\n");
+                ui.info("No outstanding commit entries (all released).");
             } else {
-                println!("Outstanding commits:");
-                println!(
-                    "  {:>12} {:>10} {:>12} {:>14}",
-                    "commit", "status", "reader_refs", "age"
-                );
                 let max_rows = 12usize;
+                let mut rows = Vec::new();
                 for entry in table.entries.iter().take(max_rows) {
                     let status = match entry.status {
                         sombra::admin::CommitStatusKind::Pending => "pending",
@@ -1488,90 +1200,51 @@
                     };
                     let age = entry
                         .committed_ms_ago
-                        .map(format_duration_ms)
+                        .map(|ms| format_duration_ms(ms as f64))
                         .unwrap_or_else(|| "-".into());
-                    println!(
-                        "  {:>12} {:>10} {:>12} {:>14}",
+                    rows.push(format!(
+                        "commit={} status={} readers={} age={}",
                         format_count(entry.id),
                         status,
                         entry.reader_refs,
                         age,
-                    );
+                    ));
                 }
                 if table.entries.len() > max_rows {
-                    println!(
-                        "  ... {} more pending entries",
+                    rows.push(format!(
+                        "... {} more pending entries",
                         table.entries.len() - max_rows
-                    );
+                    ));
                 }
-                println!();
+                ui.list("Outstanding commits", rows);
+                ui.spacer();
             }
 
             if reader.slow_readers.is_empty() {
-                println!("No slow readers registered.\n");
+                ui.info("No slow readers registered.");
             } else {
-                println!("Slow readers:");
-                println!(
-                    "  {:>8} {:>12} {:>12} {:>16}",
-                    "reader", "snapshot", "age", "thread"
-                );
-                for slow in &reader.slow_readers {
-                    println!(
-                        "  {:>8} {:>12} {:>12} {:>16}",
-                        slow.reader_id,
-                        format_count(slow.snapshot_commit),
-                        format_duration_ms(slow.age_ms),
-                        slow.thread
-                    );
-                }
-                println!();
+                let rows = reader
+                    .slow_readers
+                    .iter()
+                    .map(|slow| {
+                        format!(
+                            "reader={} snapshot={} age={} thread={}",
+                            slow.reader_id,
+                            format_count(slow.snapshot_commit),
+                            format_duration_ms(slow.age_ms as f64),
+                            slow.thread
+                        )
+                    })
+                    .collect();
+                ui.list("Slow readers", rows);
             }
         }
         None => {
-            println!("Commit table is unavailable (MVCC disabled for this database).\n");
-        }
-    }
-}
-
-fn print_section(title: &str, label_width: usize, rows: Vec<(&'static str, String)>) {
-    println!("{title}");
-    for (label, value) in rows {
-        println!("  {:<width$} {}", label, value, width = label_width);
-    }
-    println!();
-}
-
-fn format_bytes(bytes: u64) -> String {
-    const UNITS: [&str; 5] = ["B", "KiB", "MiB", "GiB", "TiB"];
-
-    let mut value = bytes as f64;
-    let mut unit = 0;
-    while value >= 1024.0 && unit < UNITS.len() - 1 {
-        value /= 1024.0;
-        unit += 1;
-    }
-
-    if unit == 0 {
-        format!("{bytes} {}", UNITS[unit])
-    } else {
-        format!("{value:.1} {} ({bytes} B)", UNITS[unit])
-    }
-}
-
-fn format_bool(value: bool) -> String {
-    if value {
-        "yes".to_string()
-    } else {
-        "no".to_string()
-    }
-}
-
-<<<<<<< HEAD
-fn print_checkpoint_text(_: &Ui, _: OutputFormat, report: &sombra::admin::CheckpointReport) {
-    println!(
-        "Checkpoint ({}) completed in {:.2} ms at LSN {}",
-        report.mode, report.duration_ms, report.last_checkpoint_lsn
-=======
+            ui.info("Commit table is unavailable (MVCC disabled for this database).");
+        }
+    }
+}
+
 fn print_checkpoint_text(ui: &Ui, report: &sombra::admin::CheckpointReport) {
     ui.section(
         "Checkpoint",
@@ -1583,38 +1256,9 @@
                 format_count(report.last_checkpoint_lsn),
             ),
         ],
->>>>>>> d2cfa0aa
     );
-    println!(
-        "  mvcc_readers_active={} oldest_reader_commit={} max_reader_age={}",
-        report.mvcc_readers_active,
-        report.mvcc_reader_oldest_snapshot,
-        format_duration_ms(report.mvcc_reader_max_age_ms)
-    );
-    if let Some(warning) = &report.mvcc_warning {
-        println!("  WARNING: {warning}");
-    }
-}
-
-<<<<<<< HEAD
-fn print_vacuum_text(_: &Ui, _: OutputFormat, output: &VacuumCommandOutput) {
-    let report = &output.report;
-    println!(
-        "Vacuum finished in {:.2} ms (copied {} bytes, checkpoint_lsn={}, analyze_performed={}, version_log_pruned={})",
-        report.duration_ms,
-        report.copied_bytes,
-        report.checkpoint_lsn,
-        report.analyze_performed,
-        report.version_log_pruned
-    );
-    println!(
-        "  adjacency_pruned: fwd={} rev={}",
-        report.adjacency_fwd_pruned, report.adjacency_rev_pruned
-    );
-    println!(
-        "  index_pruned: label={} chunked={} btree={}",
-        report.index_label_pruned, report.index_chunked_pruned, report.index_btree_pruned
-=======
+}
+
 fn print_vacuum_text(ui: &Ui, report: &sombra::admin::VacuumReport) {
     ui.section(
         "Vacuum",
@@ -1624,21 +1268,7 @@
             ("checkpoint_lsn", format_count(report.checkpoint_lsn)),
             ("analyze", format_bool(report.analyze_performed)),
         ],
->>>>>>> d2cfa0aa
     );
-    if let Some(active) = report.mvcc_readers_active {
-        let oldest = report.mvcc_reader_oldest_snapshot.unwrap_or(0);
-        let max_age = report.mvcc_reader_max_age_ms.unwrap_or(0);
-        println!(
-            "  mvcc_readers_active={} oldest_reader_commit={} max_reader_age={}",
-            active,
-            oldest,
-            format_duration_ms(max_age)
-        );
-    }
-    if let Some(warning) = &report.mvcc_warning {
-        println!("  WARNING: {warning}");
-    }
     if let Some(summary) = &report.analyze_summary {
         ui.spacer();
         let rows = summary.label_counts.iter().map(|stat| {
@@ -1656,32 +1286,8 @@
         });
         ui.list("Analyze summary", rows.collect::<Vec<_>>());
     }
-    if let Some(promotion) = &output.promotion {
-        if let Some(backup) = &promotion.backup_path {
-            println!(
-                "  replaced {} with compacted copy {} (backup at {})",
-                promotion.db_path, promotion.staging_path, backup
-            );
-        } else {
-            println!(
-                "  replaced {} with compacted copy {}",
-                promotion.db_path, promotion.staging_path
-            );
-        }
-    }
-}
-
-<<<<<<< HEAD
-fn print_verify_text(_: &Ui, _: OutputFormat, report: &sombra::admin::VerifyReport) {
-    println!(
-        "Verify ({:?}) => success={} nodes_found={} edges_found={} adjacency_entries={} adjacency_nodes={}",
-        report.level,
-        report.success,
-        report.counts.nodes_found,
-        report.counts.edges_found,
-        report.counts.adjacency_entries,
-        report.counts.adjacency_nodes_touched,
-=======
+}
+
 fn print_verify_text(ui: &Ui, report: &sombra::admin::VerifyReport) {
     ui.section(
         "Verify",
@@ -1699,7 +1305,6 @@
                 format_count(report.counts.adjacency_nodes_touched),
             ),
         ],
->>>>>>> d2cfa0aa
     );
     if report.findings.is_empty() && report.success {
         ui.success("All on-disk structures validated cleanly.");
