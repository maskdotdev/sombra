{
  ".": "0.3.6",
<<<<<<< HEAD
  "bindings/node": "0.7.3",
  "bindings/python": "0.4.0"
=======
  "bindings/node": "0.8.0",
  "bindings/python": "0.3.8"
>>>>>>> 8ebdf148
}<|MERGE_RESOLUTION|>--- conflicted
+++ resolved
@@ -1,10 +1,5 @@
 {
   ".": "0.3.6",
-<<<<<<< HEAD
-  "bindings/node": "0.7.3",
+  "bindings/node": "0.8.0",
   "bindings/python": "0.4.0"
-=======
-  "bindings/node": "0.8.0",
-  "bindings/python": "0.3.8"
->>>>>>> 8ebdf148
 }