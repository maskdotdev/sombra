--- conflicted
+++ resolved
@@ -1,11 +1,5 @@
 {
-<<<<<<< HEAD
-	"packages/core": "0.3.5",
-	"packages/nodejs": "0.4.14",
 	"packages/python": "0.3.7"
-=======
 	"packages/core": "0.3.6",
 	"packages/nodejs": "0.4.15",
-	"packages/python": "0.3.6"
->>>>>>> f4d5daeb
 }